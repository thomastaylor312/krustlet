apiVersion: v1
kind: Pod
metadata:
  name: greet
  labels:
    app: greet
spec:
  containers:
<<<<<<< HEAD
    - image: webassembly.azurecr.io/greet-wascc:v0.3 
=======
    - image: webassembly.azurecr.io/hello-wasm:v1
>>>>>>> 89334155
      imagePullPolicy: Always
      name: greet
      env:
      - name: PORT
        value: "8080"
      ports:
<<<<<<< HEAD
        - containerPort: 8080
  nodeSelector:
    kubernetes.io/role: agent
    beta.kubernetes.io/os: linux
    beta.kubernetes.io/arch: wasm32-wascc
=======
        - containerPort: 80
>>>>>>> 89334155
  tolerations:
    - key: "node.kubernetes.io/network-unavailable"
      operator: "Exists"
      effect: "NoSchedule"
    - key: "krustlet/arch"
      operator: "Equal"
      value: "wasm32-wascc"
      effect: "NoExecute"<|MERGE_RESOLUTION|>--- conflicted
+++ resolved
@@ -6,26 +6,18 @@
     app: greet
 spec:
   containers:
-<<<<<<< HEAD
     - image: webassembly.azurecr.io/greet-wascc:v0.3 
-=======
-    - image: webassembly.azurecr.io/hello-wasm:v1
->>>>>>> 89334155
       imagePullPolicy: Always
       name: greet
       env:
       - name: PORT
         value: "8080"
       ports:
-<<<<<<< HEAD
         - containerPort: 8080
   nodeSelector:
     kubernetes.io/role: agent
     beta.kubernetes.io/os: linux
     beta.kubernetes.io/arch: wasm32-wascc
-=======
-        - containerPort: 80
->>>>>>> 89334155
   tolerations:
     - key: "node.kubernetes.io/network-unavailable"
       operator: "Exists"
